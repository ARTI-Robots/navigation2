// Copyright (c) 2018 Intel Corporation
// Copyright (c) 2018 Simbe Robotics
//
// Licensed under the Apache License, Version 2.0 (the "License");
// you may not use this file except in compliance with the License.
// You may obtain a copy of the License at
//
//     http://www.apache.org/licenses/LICENSE-2.0
//
// Unless required by applicable law or agreed to in writing, software
// distributed under the License is distributed on an "AS IS" BASIS,
// WITHOUT WARRANTIES OR CONDITIONS OF ANY KIND, either express or implied.
// See the License for the specific language governing permissions and
// limitations under the License.

// Navigation Strategy based on:
// Brock, O. and Oussama K. (1999). High-Speed Navigation Using
// the Global Dynamic Window Approach. IEEE.
// https://cs.stanford.edu/group/manips/publications/pdfs/Brock_1999_ICRA.pdf

#include "nav2_navfn_planner/navfn_planner.hpp"

#include <chrono>
#include <cmath>
#include <iomanip>
#include <iostream>
#include <limits>
#include <memory>
#include <string>
#include <vector>

#include "builtin_interfaces/msg/duration.hpp"
#include "geometry_msgs/msg/point.hpp"
#include "geometry_msgs/msg/pose_stamped.hpp"
#include "nav2_msgs/msg/costmap.hpp"
#include "nav2_msgs/srv/get_costmap.hpp"
#include "nav2_navfn_planner/navfn.hpp"
#include "nav2_util/costmap.hpp"
#include "nav_msgs/msg/path.hpp"
#include "visualization_msgs/msg/marker.hpp"

using namespace std::chrono_literals;

namespace nav2_navfn_planner
{

NavfnPlanner::NavfnPlanner()
: nav2_util::LifecycleNode("navfn_planner", "", true)
{
  RCLCPP_INFO(get_logger(), "Creating");

  // Declare this node's parameters
  declare_parameter("tolerance", rclcpp::ParameterValue(0.0));
  declare_parameter("use_astar", rclcpp::ParameterValue(false));

  tf_ = std::make_shared<tf2_ros::Buffer>(get_clock());
  auto timer_interface = std::make_shared<tf2_ros::CreateTimerROS>(
    rclcpp_node_->get_node_base_interface(),
    rclcpp_node_->get_node_timers_interface());
  tf_->setCreateTimerInterface(timer_interface);
  tf_listener_ = std::make_shared<tf2_ros::TransformListener>(*tf_);
}

NavfnPlanner::~NavfnPlanner()
{
  RCLCPP_INFO(get_logger(), "Destroying");
}

nav2_util::CallbackReturn
NavfnPlanner::on_configure(const rclcpp_lifecycle::State & /*state*/)
{
  RCLCPP_INFO(get_logger(), "Configuring");

  // Initialize parameters
  get_parameter("tolerance", tolerance_);
  get_parameter("use_astar", use_astar_);

  getCostmap(costmap_);
  RCLCPP_DEBUG(get_logger(), "Costmap size: %d,%d",
    costmap_.metadata.size_x, costmap_.metadata.size_y);

  // Create a planner based on the new costmap size
  if (isPlannerOutOfDate()) {
    current_costmap_size_[0] = costmap_.metadata.size_x;
    current_costmap_size_[1] = costmap_.metadata.size_y;
    planner_ = std::make_unique<NavFn>(costmap_.metadata.size_x, costmap_.metadata.size_y);
  }

  // Initialize pubs & subs
  plan_publisher_ = create_publisher<nav_msgs::msg::Path>("plan", 1);

  auto node = shared_from_this();

  // Create the action server that we implement with our navigateToPose method
  action_server_ = std::make_unique<ActionServer>(rclcpp_node_, "ComputePathToPose",
      std::bind(&NavfnPlanner::computePathToPose, this));

  return nav2_util::CallbackReturn::SUCCESS;
}

nav2_util::CallbackReturn
NavfnPlanner::on_activate(const rclcpp_lifecycle::State & /*state*/)
{
  RCLCPP_INFO(get_logger(), "Activating");

  plan_publisher_->on_activate();
  action_server_->activate();

  return nav2_util::CallbackReturn::SUCCESS;
}

nav2_util::CallbackReturn
NavfnPlanner::on_deactivate(const rclcpp_lifecycle::State & /*state*/)
{
  RCLCPP_INFO(get_logger(), "Deactivating");

  action_server_->deactivate();
  plan_publisher_->on_deactivate();

  return nav2_util::CallbackReturn::SUCCESS;
}

nav2_util::CallbackReturn
NavfnPlanner::on_cleanup(const rclcpp_lifecycle::State & /*state*/)
{
  RCLCPP_INFO(get_logger(), "Cleaning up");

  action_server_.reset();
  plan_publisher_.reset();
  planner_.reset();
  tf_listener_.reset();
  tf_.reset();

  return nav2_util::CallbackReturn::SUCCESS;
}

nav2_util::CallbackReturn
NavfnPlanner::on_error(const rclcpp_lifecycle::State &)
{
  RCLCPP_FATAL(get_logger(), "Lifecycle node entered error state");
  return nav2_util::CallbackReturn::SUCCESS;
}

nav2_util::CallbackReturn
NavfnPlanner::on_shutdown(const rclcpp_lifecycle::State &)
{
  RCLCPP_INFO(get_logger(), "Shutting down");
  return nav2_util::CallbackReturn::SUCCESS;
}

void
NavfnPlanner::computePathToPose()
{
  // Initialize the ComputePathToPose goal and result
  auto goal = action_server_->get_current_goal();
  auto result = std::make_shared<nav2_msgs::action::ComputePathToPose::Result>();

  try {
    if (action_server_ == nullptr) {
      RCLCPP_DEBUG(get_logger(), "Action server unavailable. Stopping.");
      return;
    }

    if (!action_server_->is_server_active()) {
      RCLCPP_DEBUG(get_logger(), "Action server is inactive. Stopping.");
      return;
    }

    if (action_server_->is_cancel_requested()) {
      RCLCPP_INFO(get_logger(), "Goal was canceled. Canceling planning action.");
      action_server_->terminate_goals();
      return;
    }

    // Get the current costmap
    getCostmap(costmap_);
    RCLCPP_DEBUG(get_logger(), "Costmap size: %d,%d",
      costmap_.metadata.size_x, costmap_.metadata.size_y);

    geometry_msgs::msg::PoseStamped start;
    if (!nav2_util::getCurrentPose(start, *tf_)) {
      return;
    }

    // Update planner based on the new costmap size
    if (isPlannerOutOfDate()) {
      current_costmap_size_[0] = costmap_.metadata.size_x;
      current_costmap_size_[1] = costmap_.metadata.size_y;
      planner_->setNavArr(costmap_.metadata.size_x, costmap_.metadata.size_y);
    }

    if (action_server_->is_preempt_requested()) {
      RCLCPP_INFO(get_logger(), "Preempting the goal pose.");
      goal = action_server_->accept_pending_goal();
    }

    RCLCPP_DEBUG(get_logger(), "Attempting to a find path from (%.2f, %.2f) to "
      "(%.2f, %.2f).", start.pose.position.x, start.pose.position.y,
      goal->pose.pose.position.x, goal->pose.pose.position.y);

    // Make the plan for the provided goal pose
    bool foundPath = makePlan(start.pose, goal->pose.pose, tolerance_, result->path);

    if (!foundPath) {
      RCLCPP_WARN(get_logger(), "Planning algorithm failed to generate a valid"
        " path to (%.2f, %.2f)", goal->pose.pose.position.x, goal->pose.pose.position.y);
      // TODO(orduno): define behavior if a preemption is available
      action_server_->terminate_goals();
      return;
    }

    RCLCPP_DEBUG(get_logger(), "Found valid path of size %u", result->path.poses.size());

    // Publish the plan for visualization purposes
    RCLCPP_DEBUG(get_logger(), "Publishing the valid path");
    publishPlan(result->path);
<<<<<<< HEAD
=======
    publishEndpoints(start.pose, goal->pose.pose);
>>>>>>> 8603f2e4

    // TODO(orduno): Enable potential visualization

    RCLCPP_DEBUG(get_logger(),
      "Successfully computed a path to (%.2f, %.2f) with tolerance %.2f",
      goal->pose.pose.position.x, goal->pose.pose.position.y, tolerance_);
    action_server_->succeeded_current(result);
    return;
  } catch (std::exception & ex) {
    RCLCPP_WARN(get_logger(), "Plan calculation to (%.2f, %.2f) failed: \"%s\"",
      goal->pose.pose.position.x, goal->pose.pose.position.y, ex.what());

    // TODO(orduno): provide information about fail error to parent task,
    //               for example: couldn't get costmap update
    action_server_->terminate_goals();
    return;
  } catch (...) {
    RCLCPP_WARN(get_logger(), "Plan calculation failed");

    // TODO(orduno): provide information about the failure to the parent task,
    //               for example: couldn't get costmap update
    action_server_->terminate_goals();
    return;
  }
}

bool
NavfnPlanner::isPlannerOutOfDate()
{
  if (!planner_.get() || current_costmap_size_[0] != costmap_.metadata.size_x ||
    current_costmap_size_[1] != costmap_.metadata.size_y)
  {
    return true;
  }
  return false;
}

bool
NavfnPlanner::makePlan(
  const geometry_msgs::msg::Pose & start,
  const geometry_msgs::msg::Pose & goal, double tolerance,
  nav2_msgs::msg::Path & plan)
{
  // clear the plan, just in case
  plan.poses.clear();

  // TODO(orduno): add checks for start and goal reference frame -- should be in global frame

  double wx = start.position.x;
  double wy = start.position.y;

  RCLCPP_DEBUG(get_logger(), "Making plan from (%.2f,%.2f) to (%.2f,%.2f)",
    start.position.x, start.position.y, goal.position.x, goal.position.y);

  unsigned int mx, my;
  if (!worldToMap(wx, wy, mx, my)) {
    RCLCPP_WARN(
      get_logger(),
      "Cannot create a plan: the robot's start position is off the global"
      " costmap. Planning will always fail, are you sure"
      " the robot has been properly localized?");
    return false;
  }

  // clear the starting cell within the costmap because we know it can't be an obstacle
  clearRobotCell(mx, my);

  // make sure to resize the underlying array that Navfn uses
  planner_->setNavArr(costmap_.metadata.size_x, costmap_.metadata.size_y);

  planner_->setCostmap(&costmap_.data[0], true, allow_unknown_);

  int map_start[2];
  map_start[0] = mx;
  map_start[1] = my;

  wx = goal.position.x;
  wy = goal.position.y;

  if (!worldToMap(wx, wy, mx, my)) {
    RCLCPP_WARN(get_logger(),
      "The goal sent to the planner is off the global costmap."
      " Planning will always fail to this goal.");
    return false;
  }

  int map_goal[2];
  map_goal[0] = mx;
  map_goal[1] = my;

  // TODO(orduno): Explain why we are providing 'map_goal' to setStart().
  //               Same for setGoal, seems reversed. Computing backwards?

  planner_->setStart(map_goal);
  planner_->setGoal(map_start);
  if (use_astar_) {
    planner_->calcNavFnAstar();
  } else {
    planner_->calcNavFnDijkstra(true);
  }

  double resolution = costmap_.metadata.resolution;
  geometry_msgs::msg::Pose p, best_pose;
  p = goal;

  bool found_legal = false;
  double best_sdist = std::numeric_limits<double>::max();

  p.position.y = goal.position.y - tolerance;

  while (p.position.y <= goal.position.y + tolerance) {
    p.position.x = goal.position.x - tolerance;
    while (p.position.x <= goal.position.x + tolerance) {
      double potential = getPointPotential(p.position);
      double sdist = squared_distance(p, goal);
      if (potential < POT_HIGH && sdist < best_sdist) {
        best_sdist = sdist;
        best_pose = p;
        found_legal = true;
      }
      p.position.x += resolution;
    }
    p.position.y += resolution;
  }

  if (found_legal) {
    // extract the plan
    if (getPlanFromPotential(best_pose, plan)) {
      smoothApproachToGoal(best_pose, plan);
    } else {
      RCLCPP_ERROR(
        get_logger(),
        "Failed to create a plan from potential when a legal"
        " potential was found. This shouldn't happen.");
    }
  }

  return !plan.poses.empty();
}

void
NavfnPlanner::smoothApproachToGoal(
  const geometry_msgs::msg::Pose & goal,
  nav2_msgs::msg::Path & plan)
{
  // Replace the last pose of the computed path if it's actually further away
  // to the second to last pose than the goal pose.

  auto second_to_last_pose = plan.poses.end()[-2];
  auto last_pose = plan.poses.back();
  if (
    squared_distance(last_pose, second_to_last_pose) >
    squared_distance(goal, second_to_last_pose))
  {
    plan.poses.back() = goal;
  } else {
    geometry_msgs::msg::Pose goal_copy = goal;
    plan.poses.push_back(goal_copy);
  }
}

bool
NavfnPlanner::computePotential(const geometry_msgs::msg::Point & world_point)
{
  // make sure to resize the underlying array that Navfn uses
  planner_->setNavArr(costmap_.metadata.size_x, costmap_.metadata.size_y);

  std::vector<unsigned char> costmapData = std::vector<unsigned char>(
    costmap_.data.begin(), costmap_.data.end());

  planner_->setCostmap(&costmapData[0], true, allow_unknown_);

  unsigned int mx, my;
  if (!worldToMap(world_point.x, world_point.y, mx, my)) {
    return false;
  }

  int map_start[2];
  map_start[0] = 0;
  map_start[1] = 0;

  int map_goal[2];
  map_goal[0] = mx;
  map_goal[1] = my;

  planner_->setStart(map_start);
  planner_->setGoal(map_goal);

  if (use_astar_) {
    return planner_->calcNavFnAstar();
  }

  return planner_->calcNavFnDijkstra();
}

bool
NavfnPlanner::getPlanFromPotential(
  const geometry_msgs::msg::Pose & goal,
  nav2_msgs::msg::Path & plan)
{
  // clear the plan, just in case
  plan.poses.clear();

  // Goal should be in global frame
  double wx = goal.position.x;
  double wy = goal.position.y;

  // the potential has already been computed, so we won't update our copy of the costmap
  unsigned int mx, my;
  if (!worldToMap(wx, wy, mx, my)) {
    RCLCPP_WARN(
      get_logger(),
      "The goal sent to the navfn planner is off the global costmap."
      " Planning will always fail to this goal.");
    return false;
  }

  int map_goal[2];
  map_goal[0] = mx;
  map_goal[1] = my;

  planner_->setStart(map_goal);

  planner_->calcPath(costmap_.metadata.size_x * 4);

  // extract the plan
  float * x = planner_->getPathX();
  float * y = planner_->getPathY();
  int len = planner_->getPathLen();

  plan.header.stamp = this->now();
  plan.header.frame_id = global_frame_;

  for (int i = len - 1; i >= 0; --i) {
    // convert the plan to world coordinates
    double world_x, world_y;
    mapToWorld(x[i], y[i], world_x, world_y);

    geometry_msgs::msg::Pose pose;
    pose.position.x = world_x;
    pose.position.y = world_y;
    pose.position.z = 0.0;
    pose.orientation.x = 0.0;
    pose.orientation.y = 0.0;
    pose.orientation.z = 0.0;
    pose.orientation.w = 1.0;
    plan.poses.push_back(pose);
  }

  return !plan.poses.empty();
}

double
NavfnPlanner::getPointPotential(const geometry_msgs::msg::Point & world_point)
{
  unsigned int mx, my;
  if (!worldToMap(world_point.x, world_point.y, mx, my)) {
    return std::numeric_limits<double>::max();
  }

  unsigned int index = my * planner_->nx + mx;
  return planner_->potarr[index];
}

bool
NavfnPlanner::validPointPotential(const geometry_msgs::msg::Point & world_point)
{
  return validPointPotential(world_point, tolerance_);
}

bool
NavfnPlanner::validPointPotential(
  const geometry_msgs::msg::Point & world_point, double tolerance)
{
  double resolution = costmap_.metadata.resolution;

  geometry_msgs::msg::Point p = world_point;
  p.y = world_point.y - tolerance;

  while (p.y <= world_point.y + tolerance) {
    p.x = world_point.x - tolerance;
    while (p.x <= world_point.x + tolerance) {
      double potential = getPointPotential(p);
      if (potential < POT_HIGH) {
        return true;
      }
      p.x += resolution;
    }
    p.y += resolution;
  }

  return false;
}

bool
NavfnPlanner::worldToMap(double wx, double wy, unsigned int & mx, unsigned int & my)
{
  if (wx < costmap_.metadata.origin.position.x || wy < costmap_.metadata.origin.position.y) {
    RCLCPP_ERROR(get_logger(), "wordToMap failed: wx,wy: %f,%f, size_x,size_y: %d,%d", wx, wy,
      costmap_.metadata.size_x, costmap_.metadata.size_y);
    return false;
  }

  mx = static_cast<int>(
    std::round((wx - costmap_.metadata.origin.position.x) / costmap_.metadata.resolution));
  my = static_cast<int>(
    std::round((wy - costmap_.metadata.origin.position.y) / costmap_.metadata.resolution));

  if (mx < costmap_.metadata.size_x && my < costmap_.metadata.size_y) {
    return true;
  }

  RCLCPP_ERROR(get_logger(), "wordToMap failed: mx,my: %d,%d, size_x,size_y: %d,%d", mx, my,
    costmap_.metadata.size_x, costmap_.metadata.size_y);

  return false;
}

void
NavfnPlanner::mapToWorld(double mx, double my, double & wx, double & wy)
{
  wx = costmap_.metadata.origin.position.x + mx * costmap_.metadata.resolution;
  wy = costmap_.metadata.origin.position.y + my * costmap_.metadata.resolution;
}

void
NavfnPlanner::clearRobotCell(unsigned int mx, unsigned int my)
{
  // TODO(orduno): check usage of this function, might instead be a request to
  //               world_model / map server
  unsigned int index = my * costmap_.metadata.size_x + mx;
  costmap_.data[index] = nav2_util::Costmap::free_space;
}

void
NavfnPlanner::getCostmap(
  nav2_msgs::msg::Costmap & costmap,
  const std::string /*layer*/)
{
  // TODO(orduno): explicitly provide specifications for costmap using the costmap on the request,
  //               including master (aggregate) layer

  auto request = std::make_shared<nav2_util::CostmapServiceClient::CostmapServiceRequest>();
  request->specs.resolution = 1.0;

  auto result = costmap_client_.invoke(request, 5s);
  costmap = result.get()->map;
}

void
NavfnPlanner::printCostmap(const nav2_msgs::msg::Costmap & costmap)
{
  std::cout << "Costmap" << std::endl;
  std::cout << "  size:       " <<
    costmap.metadata.size_x << "," << costmap.metadata.size_x << std::endl;
  std::cout << "  origin:     " <<
    costmap.metadata.origin.position.x << "," << costmap.metadata.origin.position.y << std::endl;
  std::cout << "  resolution: " << costmap.metadata.resolution << std::endl;
  std::cout << "  data:       " <<
    "(" << costmap.data.size() << " cells)" << std::endl << "    ";

  const char separator = ' ';
  const int valueWidth = 4;

  unsigned int index = 0;
  for (unsigned int h = 0; h < costmap.metadata.size_y; ++h) {
    for (unsigned int w = 0; w < costmap.metadata.size_x; ++w) {
      std::cout << std::left << std::setw(valueWidth) << std::setfill(separator) <<
        static_cast<unsigned int>(costmap.data[index]);
      index++;
    }
    std::cout << std::endl << "    ";
  }
  std::cout << std::endl;
}

void
NavfnPlanner::publishPlan(const nav2_msgs::msg::Path & path)
{
  // Publish as a nav1 path msg
  nav_msgs::msg::Path rviz_path;

  rviz_path.header = path.header;
  rviz_path.poses.resize(path.poses.size());

  // Assuming path is already provided in world coordinates
  for (unsigned int i = 0; i < path.poses.size(); i++) {
    rviz_path.poses[i].header = path.header;
    rviz_path.poses[i].pose = path.poses[i];
  }

  plan_publisher_->publish(rviz_path);
}

}  // namespace nav2_navfn_planner<|MERGE_RESOLUTION|>--- conflicted
+++ resolved
@@ -214,10 +214,6 @@
     // Publish the plan for visualization purposes
     RCLCPP_DEBUG(get_logger(), "Publishing the valid path");
     publishPlan(result->path);
-<<<<<<< HEAD
-=======
-    publishEndpoints(start.pose, goal->pose.pose);
->>>>>>> 8603f2e4
 
     // TODO(orduno): Enable potential visualization
 
