// Copyright (c) 2022 Samsung R&D Institute Russia
//
// Licensed under the Apache License, Version 2.0 (the "License");
// you may not use this file except in compliance with the License.
// You may obtain a copy of the License at
//
//     http://www.apache.org/licenses/LICENSE-2.0
//
// Unless required by applicable law or agreed to in writing, software
// distributed under the License is distributed on an "AS IS" BASIS,
// WITHOUT WARRANTIES OR CONDITIONS OF ANY KIND, either express or implied.
// See the License for the specific language governing permissions and
// limitations under the License.

#include "nav2_collision_monitor/collision_monitor_node.hpp"

#include <exception>
#include <utility>
#include <functional>

#include "tf2_ros/create_timer_ros.h"

#include "nav2_util/node_utils.hpp"

#include "nav2_collision_monitor/kinematics.hpp"

namespace nav2_collision_monitor
{

CollisionMonitor::CollisionMonitor(const rclcpp::NodeOptions & options)
: nav2_util::LifecycleNode("collision_monitor", "", options),
  process_active_(false), robot_action_prev_{DO_NOTHING, {-1.0, -1.0, -1.0}},
  stop_stamp_{0, 0, get_clock()->get_clock_type()}, last_time_processed_{0, 0, get_clock()->get_clock_type()},
  stop_pub_timeout_(1.0, 0.0), minimal_process_interval_(rclcpp::Duration::from_seconds(0.5))
{
}

CollisionMonitor::~CollisionMonitor()
{
  polygons_.clear();
  sources_.clear();
}

nav2_util::CallbackReturn
CollisionMonitor::on_configure(const rclcpp_lifecycle::State & /*state*/)
{
  RCLCPP_INFO(get_logger(), "Configuring");

  // Transform buffer and listener initialization
  tf_buffer_ = std::make_shared<tf2_ros::Buffer>(this->get_clock());
  auto timer_interface = std::make_shared<tf2_ros::CreateTimerROS>(
    this->get_node_base_interface(),
    this->get_node_timers_interface());
  tf_buffer_->setCreateTimerInterface(timer_interface);
  tf_listener_ = std::make_shared<tf2_ros::TransformListener>(*tf_buffer_);

  std::string cmd_vel_in_topic;
  std::string cmd_vel_out_topic;
  std::string emg_stop_topic;

  // Obtaining ROS parameters
  if (!getParameters(cmd_vel_in_topic, cmd_vel_out_topic, emg_stop_topic)) {
    return nav2_util::CallbackReturn::FAILURE;
  }

  cmd_vel_in_sub_ = this->create_subscription<geometry_msgs::msg::Twist>(
    cmd_vel_in_topic, 1,
    std::bind(&CollisionMonitor::cmdVelInCallback, this, std::placeholders::_1));
  cmd_vel_out_pub_ = this->create_publisher<geometry_msgs::msg::Twist>(
    cmd_vel_out_topic, 1);
  emg_stop_pub_ = this->create_publisher<std_msgs::msg::Bool>(
      emg_stop_topic, 1);

  return nav2_util::CallbackReturn::SUCCESS;
}

nav2_util::CallbackReturn
CollisionMonitor::on_activate(const rclcpp_lifecycle::State & /*state*/)
{
  RCLCPP_INFO(get_logger(), "Activating");

  // Activating lifecycle publisher
  cmd_vel_out_pub_->on_activate();
  emg_stop_pub_->on_activate();

  // Create services and timers
  change_field_state_srv_ = this->create_service<nav2_collision_monitor::srv::ChangeFieldState>(
      "change_field_state", std::bind(&CollisionMonitor::changeFieldStateCallback, this, std::placeholders::_1,
                                      std::placeholders::_2, std::placeholders::_3));

  process_watchdog_timer_ = this->create_wall_timer(
      std::chrono::milliseconds(100), std::bind(&CollisionMonitor::processWatchdogCallback, this));

  // Activating all polygons that should be enabled by default
  for (std::shared_ptr<Polygon> polygon : polygons_) {
    if (polygon->isDefaultEnabled()){
      polygon->activate();
    }
  }

  // Since polygons are being published when cmd_vel_in appears,
  // we need to publish polygons first time to display them at startup
  publishPolygons();

  // Activating main worker
  process_active_ = true;

  // Creating bond connection
  createBond();

  return nav2_util::CallbackReturn::SUCCESS;
}

nav2_util::CallbackReturn
CollisionMonitor::on_deactivate(const rclcpp_lifecycle::State & /*state*/)
{
  RCLCPP_INFO(get_logger(), "Deactivating");

  // Deactivating main worker
  process_active_ = false;

  // Reset action type to default after worker deactivating
  robot_action_prev_ = {DO_NOTHING, {-1.0, -1.0, -1.0}};

  // Deactivating polygons
  for (std::shared_ptr<Polygon> polygon : polygons_) {
    polygon->deactivate();
  }

  // Deactivating lifecycle publishers
  cmd_vel_out_pub_->on_deactivate();
  emg_stop_pub_->on_deactivate();

  // Remove timers and services created in activate()
  change_field_state_srv_.reset();
  process_watchdog_timer_.reset();

  // Destroying bond connection
  destroyBond();

  return nav2_util::CallbackReturn::SUCCESS;
}

nav2_util::CallbackReturn
CollisionMonitor::on_cleanup(const rclcpp_lifecycle::State & /*state*/)
{
  RCLCPP_INFO(get_logger(), "Cleaning up");

  cmd_vel_in_sub_.reset();
  cmd_vel_out_pub_.reset();
  emg_stop_pub_.reset();


  polygons_.clear();
  sources_.clear();

  tf_listener_.reset();
  tf_buffer_.reset();

  return nav2_util::CallbackReturn::SUCCESS;
}

nav2_util::CallbackReturn
CollisionMonitor::on_shutdown(const rclcpp_lifecycle::State & /*state*/)
{
  RCLCPP_INFO(get_logger(), "Shutting down");

  return nav2_util::CallbackReturn::SUCCESS;
}

void CollisionMonitor::cmdVelInCallback(geometry_msgs::msg::Twist::ConstSharedPtr msg)
{
  // If message contains NaN or Inf, ignore
  if (!nav2_util::validateTwist(*msg)) {
    RCLCPP_ERROR(get_logger(), "Velocity message contains NaNs or Infs! Ignoring as invalid!");
    return;
  }

  process({msg->linear.x, msg->linear.y, msg->angular.z});
}

void CollisionMonitor::changeFieldStateCallback(const std::shared_ptr<rmw_request_id_t> /*request_header*/,
                                                const std::shared_ptr<nav2_collision_monitor::srv::ChangeFieldState::Request> request,
                                                std::shared_ptr<nav2_collision_monitor::srv::ChangeFieldState::Response> response)
{
  std::string field_name = request->field_name;
  RCLCPP_INFO(get_logger(), "Got request to change field state of field %s", field_name.c_str());

  for (std::shared_ptr<Polygon> polygon : polygons_) {
    auto has_requested_field_name = polygon->getName().compare(field_name) == 0;
    if (has_requested_field_name)
    {
      auto needs_to_be_enabled = !polygon->isEnabled() && request->enable;
      auto needs_to_be_disabled = polygon->isEnabled() && !request->enable;
      if (needs_to_be_enabled) {
        RCLCPP_INFO( get_logger(), "Activating field %s", polygon->getName().c_str());
        polygon->activate();
      }
      else if (needs_to_be_disabled) {
        RCLCPP_INFO( get_logger(), "Deactivating field %s", polygon->getName().c_str());
        polygon->deactivate();
      }
      response->result = true;
      response->result_string="OK";

      // run process without publishing velocity to ensure emergency stop topic is updated with active fields
      Velocity velocity = {0.0,0.0,0.0};
      process(velocity, false);
      return;
    }
  }

  response->result = false;
  response->result_string="unknown field";
  RCLCPP_ERROR( get_logger(), "Unknown field %s, doing nothing", field_name.c_str());
}

void CollisionMonitor::publishVelocity(const Action & robot_action)
{
  if (robot_action.req_vel.isZero()) {
    if (!robot_action_prev_.req_vel.isZero()) {
      // Robot just stopped: saving stop timestamp and continue
      stop_stamp_ = this->now();
    } else if (this->now() - stop_stamp_ > stop_pub_timeout_) {
      // More than stop_pub_timeout_ passed after robot has been stopped.
      // Cease publishing output cmd_vel.
      return;
    }
  }

  std::unique_ptr<geometry_msgs::msg::Twist> cmd_vel_out_msg =
    std::make_unique<geometry_msgs::msg::Twist>();
  cmd_vel_out_msg->linear.x = robot_action.req_vel.x;
  cmd_vel_out_msg->linear.y = robot_action.req_vel.y;
  cmd_vel_out_msg->angular.z = robot_action.req_vel.tw;
  // linear.z, angular.x and angular.y will remain 0.0

  cmd_vel_out_pub_->publish(std::move(cmd_vel_out_msg));
}

bool CollisionMonitor::getParameters(
  std::string & cmd_vel_in_topic,
  std::string & cmd_vel_out_topic,
  std::string & emg_stop_topic)
{
  std::string base_frame_id, odom_frame_id;
  tf2::Duration transform_tolerance;
  rclcpp::Duration source_timeout(2.0, 0.0);

  auto node = shared_from_this();

  nav2_util::declare_parameter_if_not_declared(
    node, "cmd_vel_in_topic", rclcpp::ParameterValue("cmd_vel_raw"));
  cmd_vel_in_topic = get_parameter("cmd_vel_in_topic").as_string();
  nav2_util::declare_parameter_if_not_declared(
    node, "cmd_vel_out_topic", rclcpp::ParameterValue("cmd_vel"));
  cmd_vel_out_topic = get_parameter("cmd_vel_out_topic").as_string();
  nav2_util::declare_parameter_if_not_declared(
      node, "emg_stop_topic", rclcpp::ParameterValue("emg_stop"));
  emg_stop_topic = get_parameter("emg_stop_topic").as_string();

  nav2_util::declare_parameter_if_not_declared(
    node, "base_frame_id", rclcpp::ParameterValue("base_footprint"));
  base_frame_id = get_parameter("base_frame_id").as_string();
  nav2_util::declare_parameter_if_not_declared(
    node, "odom_frame_id", rclcpp::ParameterValue("odom"));
  odom_frame_id = get_parameter("odom_frame_id").as_string();
  nav2_util::declare_parameter_if_not_declared(
    node, "transform_tolerance", rclcpp::ParameterValue(0.1));
  transform_tolerance =
    tf2::durationFromSec(get_parameter("transform_tolerance").as_double());
  nav2_util::declare_parameter_if_not_declared(
    node, "source_timeout", rclcpp::ParameterValue(2.0));
  source_timeout =
    rclcpp::Duration::from_seconds(get_parameter("source_timeout").as_double());
  nav2_util::declare_parameter_if_not_declared(
    node, "base_shift_correction", rclcpp::ParameterValue(true));
  const bool base_shift_correction =
    get_parameter("base_shift_correction").as_bool();

  nav2_util::declare_parameter_if_not_declared(
    node, "stop_pub_timeout", rclcpp::ParameterValue(1.0));
  stop_pub_timeout_ =
    rclcpp::Duration::from_seconds(get_parameter("stop_pub_timeout").as_double());

  nav2_util::declare_parameter_if_not_declared(
      node, "minimal_process_interval", rclcpp::ParameterValue(0.5));
  minimal_process_interval_ =
      rclcpp::Duration::from_seconds(get_parameter("minimal_process_interval").as_double());

  if (!configurePolygons(base_frame_id, transform_tolerance)) {
    return false;
  }

  if (
    !configureSources(
      base_frame_id, odom_frame_id, transform_tolerance, source_timeout, base_shift_correction))
  {
    return false;
  }

  return true;
}

bool CollisionMonitor::configurePolygons(
  const std::string & base_frame_id,
  const tf2::Duration & transform_tolerance)
{
  try {
    auto node = shared_from_this();

    nav2_util::declare_parameter_if_not_declared(
      node, "polygons", rclcpp::ParameterValue(std::vector<std::string>()));
    std::vector<std::string> polygon_names = get_parameter("polygons").as_string_array();
    for (std::string polygon_name : polygon_names) {
      // Leave it not initialized: the will cause an error if it will not set
      nav2_util::declare_parameter_if_not_declared(
        node, polygon_name + ".type", rclcpp::PARAMETER_STRING);
      const std::string polygon_type = get_parameter(polygon_name + ".type").as_string();

      if (polygon_type == "polygon") {
        polygons_.push_back(
          std::make_shared<Polygon>(
            node, polygon_name, tf_buffer_, base_frame_id, transform_tolerance));
      } else if (polygon_type == "circle") {
        polygons_.push_back(
          std::make_shared<Circle>(
            node, polygon_name, tf_buffer_, base_frame_id, transform_tolerance));
      } else {  // Error if something else
        RCLCPP_ERROR(
          get_logger(),
          "[%s]: Unknown polygon type: %s",
          polygon_name.c_str(), polygon_type.c_str());
        return false;
      }

      // Configure last added polygon
      if (!polygons_.back()->configure()) {
        return false;
      }
    }
  } catch (const std::exception & ex) {
    RCLCPP_ERROR(get_logger(), "Error while getting parameters: %s", ex.what());
    return false;
  }

  return true;
}

bool CollisionMonitor::configureSources(
  const std::string & base_frame_id,
  const std::string & odom_frame_id,
  const tf2::Duration & transform_tolerance,
  const rclcpp::Duration & source_timeout,
  const bool base_shift_correction)
{
  try {
    auto node = shared_from_this();

    // Leave it to be not initialized: to intentionally cause an error if it will not set
    nav2_util::declare_parameter_if_not_declared(
      node, "observation_sources", rclcpp::PARAMETER_STRING_ARRAY);
    std::vector<std::string> source_names = get_parameter("observation_sources").as_string_array();
    for (std::string source_name : source_names) {
      nav2_util::declare_parameter_if_not_declared(
        node, source_name + ".type",
        rclcpp::ParameterValue("scan"));  // Laser scanner by default
      const std::string source_type = get_parameter(source_name + ".type").as_string();

      if (source_type == "scan") {
        std::shared_ptr<Scan> s = std::make_shared<Scan>(
          node, source_name, tf_buffer_, base_frame_id, odom_frame_id,
          transform_tolerance, source_timeout, base_shift_correction);

        s->configure();

        sources_.push_back(s);
      } else if (source_type == "pointcloud") {
        std::shared_ptr<PointCloud> p = std::make_shared<PointCloud>(
          node, source_name, tf_buffer_, base_frame_id, odom_frame_id,
          transform_tolerance, source_timeout, base_shift_correction);

        p->configure();

        sources_.push_back(p);
      } else if (source_type == "range") {
        std::shared_ptr<Range> r = std::make_shared<Range>(
          node, source_name, tf_buffer_, base_frame_id, odom_frame_id,
          transform_tolerance, source_timeout, base_shift_correction);

        r->configure();

        sources_.push_back(r);
      } else {  // Error if something else
        RCLCPP_ERROR(
          get_logger(),
          "[%s]: Unknown source type: %s",
          source_name.c_str(), source_type.c_str());
        return false;
      }
    }
  } catch (const std::exception & ex) {
    RCLCPP_ERROR(get_logger(), "Error while getting parameters: %s", ex.what());
    return false;
  }

  return true;
}

void CollisionMonitor::process(const Velocity & cmd_vel_in, bool publish_velocity)
{
  // Current timestamp for all inner routines prolongation
  rclcpp::Time curr_time = this->now();

  // Do nothing if main worker in non-active state
  if (!process_active_) {
    return;
  }

  // Points array collected from different data sources in a robot base frame
  std::vector<Point> collision_points;

  // Fill collision_points array from different data sources
  for (std::shared_ptr<Source> source : sources_) {
    source->getData(curr_time, collision_points);
  }

  // By default - there is no action
  Action robot_action{DO_NOTHING, cmd_vel_in};
  // Polygon causing robot action (if any)
  std::shared_ptr<Polygon> action_polygon;

  for (std::shared_ptr<Polygon> polygon : polygons_) {
    if (robot_action.action_type == EMG_STOP ) {
      // If robot already should stop, do nothing
      break;
    }

    if (!polygon->isEnabled()){
      // skip fields that are not enabled
      continue ;
    }

    const ActionType at = polygon->getActionType();
    if (at == STOP || at == EMG_STOP || at == SLOWDOWN) {
      // Process STOP/SLOWDOWN for the selected polygon
      if (processStopSlowdown(polygon, collision_points, cmd_vel_in, robot_action)) {
        action_polygon = polygon;
      }
    } else if (at == APPROACH) {
      // Process APPROACH for the selected polygon
      if (processApproach(polygon, collision_points, cmd_vel_in, robot_action)) {
        action_polygon = polygon;
      }
    }
  }

  if (robot_action.action_type != robot_action_prev_.action_type) {
    // Report changed robot behavior
    printAction(robot_action, action_polygon);
  }

<<<<<<< HEAD
  // Send emergency stop message
  std_msgs::msg::Bool emg_stop_msg;
  if (robot_action.action_type == EMG_STOP) {
    emg_stop_msg.data = (true);
  }
  else {
    emg_stop_msg.data = (false);
  }
  emg_stop_pub_->publish(emg_stop_msg);

  // Publish requred robot velocity
  if (publish_velocity){
    publishVelocity(robot_action);
  }
=======
  // Publish required robot velocity
  publishVelocity(robot_action);
>>>>>>> a45b151c

  // Publish polygons for better visualization
  publishPolygons();

  last_time_processed_ = get_clock()->now();
  robot_action_prev_ = robot_action;
}

bool CollisionMonitor::processStopSlowdown(
  const std::shared_ptr<Polygon> polygon,
  const std::vector<Point> & collision_points,
  const Velocity & velocity,
  Action & robot_action) const
{
  if (polygon->getPointsInside(collision_points) > polygon->getMaxPoints()) {
    if (polygon->getActionType() == STOP || polygon->getActionType() == EMG_STOP) {
      // Setting up zero velocity for STOP model
      robot_action.action_type = polygon->getActionType();
      robot_action.req_vel.x = 0.0;
      robot_action.req_vel.y = 0.0;
      robot_action.req_vel.tw = 0.0;
      return true;
    } else {  // SLOWDOWN
      const Velocity safe_vel = velocity * polygon->getSlowdownRatio();
      // Check that currently calculated velocity is safer than
      // chosen for previous shapes one
      if (safe_vel < robot_action.req_vel) {
        robot_action.action_type = SLOWDOWN;
        robot_action.req_vel = safe_vel;
        return true;
      }
    }
  }

  return false;
}

bool CollisionMonitor::processApproach(
  const std::shared_ptr<Polygon> polygon,
  const std::vector<Point> & collision_points,
  const Velocity & velocity,
  Action & robot_action) const
{
  polygon->updatePolygon();

  // Obtain time before a collision
  const double collision_time = polygon->getCollisionTime(collision_points, velocity);
  if (collision_time >= 0.0) {
    // If collision will occurr, reduce robot speed
    const double change_ratio = collision_time / polygon->getTimeBeforeCollision();
    const Velocity safe_vel = velocity * change_ratio;
    // Check that currently calculated velocity is safer than
    // chosen for previous shapes one
    if (safe_vel < robot_action.req_vel) {
      robot_action.action_type = APPROACH;
      robot_action.req_vel = safe_vel;
      return true;
    }
  }

  return false;
}

void CollisionMonitor::printAction(
  const Action & robot_action, const std::shared_ptr<Polygon> action_polygon) const
{
  if (robot_action.action_type == STOP) {
    RCLCPP_INFO(
      get_logger(),
      "Robot to stop due to %s polygon",
      action_polygon->getName().c_str());
  } else if (robot_action.action_type == EMG_STOP) {
    RCLCPP_INFO(
        get_logger(),
        "Robot sending Emergency Stop due to %s polygon",
        action_polygon->getName().c_str());
  }
  else if (robot_action.action_type == SLOWDOWN) {
    RCLCPP_INFO(
      get_logger(),
      "Robot to slowdown for %f percents due to %s polygon",
      action_polygon->getSlowdownRatio() * 100,
      action_polygon->getName().c_str());
  } else if (robot_action.action_type == APPROACH) {
    RCLCPP_INFO(
      get_logger(),
      "Robot to approach for %f seconds away from collision",
      action_polygon->getTimeBeforeCollision());
  } else {  // robot_action.action_type == DO_NOTHING
    RCLCPP_INFO(
      get_logger(),
      "Robot to continue normal operation");
  }
}

void CollisionMonitor::publishPolygons() const
{
  for (std::shared_ptr<Polygon> polygon : polygons_) {
    polygon->publish();
  }
}

void CollisionMonitor::processWatchdogCallback()
{
    if (this->now() - last_time_processed_ > minimal_process_interval_) {
    // run process without publishing velocity to ensure emergency stop topic is updated with active fields
    Velocity velocity = {0.0,0.0,0.0};
    process(velocity, false);
  }
}

}  // namespace nav2_collision_monitor

#include "rclcpp_components/register_node_macro.hpp"

// Register the component with class_loader.
// This acts as a sort of entry point, allowing the component to be discoverable when its library
// is being loaded into a running process.
RCLCPP_COMPONENTS_REGISTER_NODE(nav2_collision_monitor::CollisionMonitor)<|MERGE_RESOLUTION|>--- conflicted
+++ resolved
@@ -460,7 +460,6 @@
     printAction(robot_action, action_polygon);
   }
 
-<<<<<<< HEAD
   // Send emergency stop message
   std_msgs::msg::Bool emg_stop_msg;
   if (robot_action.action_type == EMG_STOP) {
@@ -471,14 +470,10 @@
   }
   emg_stop_pub_->publish(emg_stop_msg);
 
-  // Publish requred robot velocity
+  // Publish required robot velocity
   if (publish_velocity){
     publishVelocity(robot_action);
   }
-=======
-  // Publish required robot velocity
-  publishVelocity(robot_action);
->>>>>>> a45b151c
 
   // Publish polygons for better visualization
   publishPolygons();
